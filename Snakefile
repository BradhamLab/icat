
import glob
import os
import itertools
from icat.src import snakemake_utils as utils

configfile: './snakemake-config.yaml'

FILES = ['X.csv', 'obs.csv', 'var.csv']
CONDITIONS = ['Controls', 'Treated']
EXPERIMENTS = utils.get_simulation_ids(config['simulations']['json'],
                                       config['simulations']['sims'],
                                       config['simulations']['reps'])

SIMULATED = ["data/processed/simulated/{exp}/{treat}/{out}".\
             format(exp=exp, treat=treat, out=out)\
             for exp, treat, out in itertools.product(EXPERIMENTS,
                                                      CONDITIONS, FILES)]

rule all:
    input:
        ['data/results/{exp}_icat_performance.csv'.format(exp=exp)\
        for exp in EXPERIMENTS]

rule simulate_data:
    input:
<<<<<<< HEAD
        input_json=os.path.join('../../', config['simulations']['json']),
=======
        json=config['simulations']['json'],
>>>>>>> 6faa425a
    params:
        sims=config['simulations']['sims'],
        reps=config['simulations']['reps'],
        outdir="data/processed/simulated/"
    output:
        data=SIMULATED,
<<<<<<< HEAD
        csv="../../data/processed/simulated/simulations.csv"
    script:
        "../../src/generate_simulated_datasets.py"
=======
        csv="data/processed/simulated/simulations.csv"
    script:
        "src/generate_simulated_datasets.py"
>>>>>>> 6faa425a

rule fit_louvain:
    input:
        ctrl_X='data/processed/simulated/{exp}/Controls/X.csv',
        ctrl_obs='data/processed/simulated/{exp}/Controls/obs.csv',
        ctrl_var='data/processed/simulated/{exp}/Controls/var.csv',
        prtb_X='data/processed/simulated/{exp}/Treated/X.csv',
        prtb_obs='data/processed/simulated/{exp}/Treated/obs.csv',
        prtb_var='data/processed/simulated/{exp}/Treated/var.csv'
    params:
        label='Population',
        plotdir='figures/simulated/{exp}/'
    output:
        json='data/interim/fits/{exp}Controls_fits.json',
        ctrl_svg='figures/simulated/{exp}/umap_controls.svg',
        prtb_svg='figures/simulated/{exp}/umap_treated.svg',
        comb_svg='figures/simulated/{exp}/umap_combined.svg'
    script:
        'src/fit_louvain.py'

rule cluster_icat:
    input:
        ctrl_X='data/processed/simulated/{exp}/Controls/X.csv',
        ctrl_obs='data/processed/simulated/{exp}/Controls/obs.csv',
        ctrl_var='data/processed/simulated/{exp}/Controls/var.csv',
        prtb_X='data/processed/simulated/{exp}/Treated/X.csv',
        prtb_obs='data/processed/simulated/{exp}/Treated/obs.csv',
        prtb_var='data/processed/simulated/{exp}/Treated/var.csv',
        json='data/interim/fits/{exp}Controls_fits.json'
    params:
        name='{exp}',
        plotdir='figures/clustered/{exp}/'
    output:
        csv='data/results/{exp}_icat_performance.csv',
        p1='figures/clustered/{exp}/umap_louvain.svg',
        p2='figures/clustered/{exp}/umap_ncfs-louvain.svg',
        p3='figures/clustered/{exp}/umap_sslouvain.svg'
    script:
        'src/evaluation.py'


rule cluster_seurat:
    input:
        ctrl_X='data/processed/simulated/{exp}/Controls/X.csv',
        ctrl_obs='data/processed/simulated/{exp}/Controls/obs.csv',
        ctrl_var='data/processed/simulated/{exp}/Controls/var.csv',
        prtb_X='data/processed/simulated/{exp}/Treated/X.csv',
        prtb_obs='data/processed/simulated/{exp}/Treated/obs.csv',
        prtb_var='data/processed/simulated/{exp}/Treated/var.csv',
        json='data/interim/fits/{exp}Controls_fits.json'
    output:
<<<<<<< HEAD
        csv='data/interim/seurat/{exp}/clustered.csv'
    params:
        name='{sim}'
    script:
        'src/cluster_seurat.R'
=======
        csv='data/processed/clustered/seurat/{exp}/clustered.csv'
    script:
        'src/cluster_seurat.R'

rule cluster_scanorama:
    input:
        ctrl_X='data/processed/simulated/{exp}/Controls/X.csv',
        ctrl_obs='data/processed/simulated/{exp}/Controls/obs.csv',
        ctrl_var='data/processed/simulated/{exp}/Controls/var.csv',
        prtb_X='data/processed/simulated/{exp}/Treated/X.csv',
        prtb_obs='data/processed/simulated/{exp}/Treated/obs.csv',
        prtb_var='data/processed/simulated/{exp}/Treated/var.csv',
        json='data/interim/fits/{exp}Controls_fits.json'
    output:
        X='data/processed/clustered/scanorama/{exp}/X.csv',
        obs='data/processed/clustered/scanorama/{exp}/obs.csv',
        var='data/processed/clustered/scanorama/{exp}/var.csv'
    params:
        name='{exp}'
        outdir='data/processed/clustered/scanorama/{exp}/'
    script:
        'src/run_scanorama.py'
>>>>>>> 6faa425a
    <|MERGE_RESOLUTION|>--- conflicted
+++ resolved
@@ -24,26 +24,16 @@
 
 rule simulate_data:
     input:
-<<<<<<< HEAD
-        input_json=os.path.join('../../', config['simulations']['json']),
-=======
         json=config['simulations']['json'],
->>>>>>> 6faa425a
     params:
         sims=config['simulations']['sims'],
         reps=config['simulations']['reps'],
         outdir="data/processed/simulated/"
     output:
         data=SIMULATED,
-<<<<<<< HEAD
-        csv="../../data/processed/simulated/simulations.csv"
-    script:
-        "../../src/generate_simulated_datasets.py"
-=======
         csv="data/processed/simulated/simulations.csv"
     script:
         "src/generate_simulated_datasets.py"
->>>>>>> 6faa425a
 
 rule fit_louvain:
     input:
@@ -94,14 +84,9 @@
         prtb_obs='data/processed/simulated/{exp}/Treated/obs.csv',
         prtb_var='data/processed/simulated/{exp}/Treated/var.csv',
         json='data/interim/fits/{exp}Controls_fits.json'
-    output:
-<<<<<<< HEAD
-        csv='data/interim/seurat/{exp}/clustered.csv'
     params:
         name='{sim}'
-    script:
-        'src/cluster_seurat.R'
-=======
+    output:
         csv='data/processed/clustered/seurat/{exp}/clustered.csv'
     script:
         'src/cluster_seurat.R'
@@ -124,5 +109,4 @@
         outdir='data/processed/clustered/scanorama/{exp}/'
     script:
         'src/run_scanorama.py'
->>>>>>> 6faa425a
     