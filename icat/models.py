"""
Module to identify cell-types across treatments.

@author: Dakota Y. Hawkins
@contact: dyh0110@bu.edu

Example:

.. code-block::python
    from icat import simulate
    data_model = simulate.SingleCellDataset()
    controls = data_model.simulate()
    controls.obs['treatment'] = 'control'
    perturbed = simulate.perturb(controls)
    perturbed.obs['treatment'] = 'perturbed'
    model = icat(ncfs_kws={'reg': 0.5, 'sigma': 3},
                 weight_threshold=1,
                 neighbor_kws={'n_neighbors': 100},
                 sslouvain_kws={'resolution_parameter': 1})
    out = model.cluster(controls, perturbed)
    print(out.obs['sslouvain'])
"""

import inspect
import warnings
import logging
import time

import numpy as np
import pandas as pd
from sklearn import preprocessing
from sklearn.model_selection import StratifiedShuffleSplit
from sklearn.neighbors import KNeighborsTransformer
import apricot
import scanpy as sc

import sslouvain
import ncfs

from . import utils


class icat():
    """
    Model to identify clusters across treatments.

    Parameters
    ----------
    clustering : str, optional
        Method to use for initial clustering of control cells, by default
        'louvain'. Options are 'louvain' or 'leiden'.
    treatment_col : str, optional
        Column name in oberservation data annotating treatment type between
        datasets, by default 'treatment'.
    reference : str, optional
        Which data partitions to use for when learning gene weights. Default is 
        'all' and all partions by treatment type will be used (as defined by 
        values in `treatment_col`). Acceptable values are 'all' and 'controls'.
    subsample : bool, optional
        Whether to perform NCFS training on a sample of the data. Default is
        False, and training will be performed on the entire dataset.
    train_size : float, optional.
        Proportion of data to train on if `subsample==True`. Values should be
        between 0 and 1. Default is 0.1, and training will be performed on 10%
        of the data.
    ncfs_kws : dict, optional
        Keyword arguments to pass to `ncfs.NCFS` model, by default None and
        default parameters are used. See `ncfs.NCFS` for more information.
    cluster_kws : dict, optional
        Keyword arguments to pass to clustering method, by default None and 
        default parameters are used. See `scanpy.tl.louvain` or
        `scanpy.tl.leiden` for more information.
    cluster_col : str, optional
        Optional column in observation data denoting pre-identified clusters.
        By default None, and clustering will be performed following
        `clustering` and `cluster_kws`. 
    weight_threshold : float, optional
        Heuristic to determine number of informative genes returned by NCFS.
        Does not affect performance, but does help inform reasonable NCFS 
        hyperparamters. Default is 1. 
    neighbor_kws : dict, optional
        Keyword arguments for identifying neighbors. By default None, and 
        default parameters are used. See `scanpy.pp.neighbors` for more
        information.
    sslouvain_kws : dict, optional
        Keyword arguments for `sslouvain`. By default None, and default
        parameters will be used. See `sslouvain.find_partition` for more
        information.
    pca_kws : dict, optional
        Keyword arguments for performing principle component analysis. B default
        None, and default parameters will be used. See `sslouvain.tl.pca` for
        more information.
    """

    def __init__(self, ctrl_value, clustering='louvain',
                 reference='all', subsample=False, train_size=0.1,
                 ncfs_kws=None, cluster_kws=None, cluster_col=None,
                 neighbor_kws=None,
                 sslouvain_kws=None, pca_kws=None, subsample_kws=None):
        self.ctrl_value = ctrl_value
        self.clustering = clustering
        self.reference = reference
        self.subsample = subsample
        self.train_size = train_size
        self.ncfs_kws = ncfs_kws
        self.cluster_kws = cluster_kws
        self.cluster_col = cluster_col
        self.neighbor_kws = neighbor_kws
        self.sslouvain_kws = sslouvain_kws
        self.pca_kws = pca_kws
        self.subsample_kws = subsample_kws
        # utils.set_log()

    @property
    def ctrl_value(self):
        return self._ctrl_value
    
    @ctrl_value.setter
    def ctrl_value(self, value):
        if not isinstance(value, str):
            raise ValueError("Expected string for `ctrl_value` parameter")
        self._ctrl_value = value
    
    @property
    def clustering(self):
        return self._clustering

    @clustering.setter
    def clustering(self, value):
        if not isinstance(value, str):
            raise ValueError("Expected string for `clustering` parameter. "
                             "Received {}".format(value))
        value = value.lower()
        if value not in ['louvain', 'leiden']:
            raise ValueError("Unsupported method: {}".format(value))
        self._clustering = value

    @property
    def reference(self):
        """Reference data set. Acceptable values 'all' or 'controls'."""
        return self._reference

    @reference.setter
    def reference(self, value):
        if value not in ['all', 'controls']:
            raise ValueError("`reference` value should be either 'all' or 'controls'")
        self._reference = value

    @property
    def subsample(self):
        "Whether to perform NCFS training on a sample of the data."
        return self._subsample
    
    @subsample.setter
    def subsample(self, value):
        if not isinstance(value, bool):
            raise ValueError('Expected bool for `subsample`')
        self._subsample = value

    @property
    def train_size(self):
        "Proportion of data to train on. Default is 0.1"
        return self._train_size
    
    @train_size.setter
    def train_size(self, value):
        if not 0 < value < 1:
            raise ValueError("Expected value between 0 and 1 for `train_size`.")
        self._train_size = value

    @property
    def ncfs_kws(self):
        """
        Keyword arguments to pass to NCFS. See NCFS documentation for me information.
        """
        return self._ncfs_kws
    
    @ncfs_kws.setter
    def ncfs_kws(self, value):
        default_kws = utils.get_default_kwargs(ncfs.NCFS, ['self'])
        if value is not None:
            value = utils.check_kws(default_kws, value, 'ncfs')
        else:
            value = default_kws
        self._ncfs_kws = value

    @property
    def neighbor_kws(self):
        """Keyword arguments for neighbor determination."""
        return self._neighbor_kws

    @neighbor_kws.setter
    def neighbor_kws(self, value):
        default_kws = utils.get_default_kwargs(sc.pp.neighbors,
                                               ['adata', 'copy'])
        default_kws['metric'] = ncfs.distances.phi_s
        if value is not None:
            value = utils.check_kws(default_kws, value, 'neighbor_kws')
        else:
            value = default_kws
        self._neighbor_kws = value
        
    @property
    def cluster_kws(self):
        """Keyword arguments to pass to clustering algorithm."""
        return self._cluster_kws
    
    @cluster_kws.setter
    def cluster_kws(self, value):
        default_kws = {'louvain': utils.get_default_kwargs(sc.tl.louvain,
                                                     ['adata', 'copy'])}
        if 'leiden' in dir(sc.tl):
            default_kws['leiden'] = utils.get_default_kwargs(sc.tl.leiden,
                                                             ['adata', 'copy'])
        else:
            if self.clustering == 'leiden':
                raise ValueError('The version of Scanpy you are running does '\
                                 'not support Leiden clustering. If you wish '\
                                 'to use Leiden clustering, try upgrading your'\
                                 'version of Scanpy.')

        if value is not None:
            value = utils.check_kws(default_kws[self.clustering],
                                    value, 'cluster.' + self.clustering)
        else:
            value = default_kws[self.clustering]
        self._cluster_kws = value

    @property
    def cluster_col(self):
        """Optional column identifying pre-computed clusters."""
        return self._cluster_col
    
    @cluster_col.setter
    def cluster_col(self, value):
        if not isinstance(value, (str, int)) and value is not None:
            raise ValueError('Expected integer index or string name for '+\
                             '`cluster_col`')
        self._cluster_col = value

    @property
    def sslouvain_kws(self):
        """Keyword arguments for sslouvain."""
        return self._sslouvain_kws
    
    @sslouvain_kws.setter
    def sslouvain_kws(self, value):
        default_kws = utils.get_default_kwargs(sslouvain.find_partition, '')
        if value is not None:
            value = utils.check_kws(default_kws, value, 'sslouvain_kws')
        else:
            value = default_kws
        self._sslouvain_kws = value

    @property
    def pca_kws(self):
        """Keyword arguments for PCA."""
        return self._pca_kws

    @pca_kws.setter
    def pca_kws(self, value):
        default_kws = utils.get_default_kwargs(sc.pp.pca, ['data', 'copy'])
        if value is not None:
            value = utils.check_kws(default_kws, value, 'pca_kws')
        else:
            value = default_kws
        self._pca_kws = value

    
    @property
    def subsample_kws(self):
        """Keyword arguments for `select_cells()`"""
        return self._subsample_kws
    
    @subsample_kws.setter
    def subsample_kws(self, value):
        default_kws = utils.get_default_kwargs(self.select_cells, ['adata',
                                                                   'label_col'])
        if value is not None:
            if "selector" in value:
                if not any([value["selector"] == x for x in 
                           [apricot.MaxCoverageSelection,
                            apricot.MixtureSelection,
                            apricot.SumRedundancySelection,
                            apricot.FacilityLocationSelection,
                            apricot.FeatureBasedSelection,
                            apricot.GraphCutSelection,
                            apricot.SaturatedCoverageSelection]]):
                    raise ValueError("Expected `apricot` submodular "\
                                     "optimization method for `selector`.")
            value = utils.check_kws(default_kws, value, "subsample_kws")
        else:
            value = default_kws
        self._subsample_kws = value


    def cluster(self, adata, treatment, verbose=False):
        """
        Cluster cells in control and experimental conditions.
        
        Parameters
        ----------
        adata : sc.AnnData
            Annotated dataframe of cells.
        perturbed : pd.Series, numpy.ndarray, list-like
            Treatment labels for each cell in `adata`.
        verbose : boolean, optional
            Whether to print progress through clustering step. 
        
        Returns
        -------
        sc.AnnData
            Annotated dataframe of out cells in NCFS space. 
        """
        self.log_ = False
        if self.log_:
            utils.set_log()
            utils.log_system_usage('Instantiation')

        self.verbose_ = verbose
        if not isinstance(adata, sc.AnnData):
            raise ValueError("Expected AnnData object for `controls`.")
        if isinstance(treatment, pd.Series):
            treatment = treatment.values
        else:
            treatment = utils.check_np_castable(treatment, 'treatment')
        if not self.ctrl_value in treatment:
            raise ValueError(f"Control value {self.ctrl_value} not found " \
                              "in treatment array.")
        # if distance function is from ncfs.distances, expects feature weights 
        # check to see if they were provided, otherwise set weights to 1 
        if self.neighbor_kws['metric'].__module__ == 'ncfs.distances':
            try:
                self.neighbor_kws['metric_kwds']['w']
            except KeyError:
                # check for dict to update previously specified values
                if isinstance(self.neighbor_kws['metric_kwds'], dict):
                    self.neighbor_kws['metric_kwds'].update(
                                            {'w': np.ones(adata.shape[1])})
                else:
                    self.neighbor_kws['metric_kwds'] = {'w': np.ones(adata.shape[1])}
        if self.log_:
            utils.log_system_usage("Starting NCFS transformation.")
        self.__learn_weights(adata, treatment)
                    
        # n_clusters = len(controls.obs[self.cluster_col].unique())
        adata.var['informative'] = adata.var['ncfs.weights'].apply(lambda x: x > 1)
        informative = adata.var['informative'].sum()
        if self.verbose_:
            print(f"Found {informative} informative features.")
        
        # self.neighbor_kws['use_rep'] = 'X_icat'
        # return adata
        # if informative < n_clusters:
        #     warnings.warn("Number of informative genes less "
        #                   "than the number of identified control clusters: "
        #                   f"informative genes: {informative}, "
        #                   f"number of clusters: {n_clusters}. Consider "
        #                   "increasing `sigma` or decreasing `reg` for better "
        #                   "performance.")
        # scikit-learn 0.22, umap==0.4.4
        if self.log_:
            utils.log_system_usage("Before NCFS neighbors.")
        # A = KNeighborsTransformer(mode='connectivity',
        #                           n_neighbors=self.neighbor_kws['n_neighbors'])\
        #                          .fit_transform(adata.obsm['X_icat'])

        sc.pp.neighbors(adata, **self.neighbor_kws)
        # sc.pp.neighbors(adata, n_neighbors=self.neighbor_kws['n_neighbors'])
        # sc.pp.neighbors(adata)
        if self.log_:
            utils.log_system_usage("After NCFS neighbors.")
        # grab connectivities of cells
        A = utils.get_neighbors(adata, 'connectivities')
        g = utils.igraph_from_adjacency(A)
        # instantiate semi-supervised Louvain model
        try:
            resolution = self.sslouvain_kws['resolution_parameter']
        except KeyError:
            resolution = 1.0
        try:
            vertex = self.sslouvain_kws['partition_type']
        except KeyError:
            vertex = sslouvain.RBConfigurationVertexPartition
        if not isinstance(vertex, utils.ig.VertexClustering):
            vertex = sslouvain.RBConfigurationVertexPartition

        y_, mutables = utils.format_labels(adata.obs[self.cluster_col_])
        if self.verbose_:
            print("Running semi-supervised louvain community detection")
        # logging.info("Runing sslouvain")
        part = sslouvain.find_partition(g,
                                        vertex,
                                        initial_membership=y_,
                                        mutable_nodes=mutables,
                                        resolution_parameter=resolution)
        # store new cluster labels in cell metadata
        adata.obs['sslouvain'] = part.membership
        adata.obs['sslouvain'] = adata.obs['sslouvain'].astype('category')
        if self.verbose_:
            print("ICAT complete.")
        # utils.close_log()
        return adata

    def __learn_weights(self, adata, treatment):
        reference = [utils.subset_cells(adata, treatment, self.ctrl_value)]
        scaler = preprocessing.MinMaxScaler()
        if self.reference == 'all':
            if self.verbose_:
                print("Using all datasets as reference sets.")
            reference += [utils.subset_cells(adata, treatment, x, False) \
                          for x in np.unique(treatment) if x != self.ctrl_value]
            scaler.fit(adata.X)
        else:
            if self.verbose_:
                print("Using control samples as reference.")
            scaler.fit(reference[0].X)
        reference = self.__cluster_references(reference)
        model, weights = self.__ncfs_fit(reference, scaler)
        if self.verbose_:
            print("-" * 20 + " Finished NCFS Fitting " + "-" * 20)

        adata.obs[self.cluster_col_] = None
        adata.obs.loc[reference[0].obs.index, self.cluster_col_] \
            = reference[0].obs[self.cluster_col_]
        del reference
        adata.obsm['X_icat'] = model.transform(scaler.transform(adata.X))

        # copy control clusters over to control dataset


        # save genes weights
        adata.var['ncfs.weights'] = model.coef_
        if self.reference == 'all':
            for i, value in enumerate(np.unique(treatment)):
                if value != self.ctrl_value:
                    adata.var["{}.weights".format(value)] = weights[i, :]
        # free up memory by deleting unecessary objects
        del model
        try:
            del adata.uns['neighbors']
        except (AttributeError, KeyError):
            pass
        try:
            del adata.obsp['neighbors']
        except (AttributeError, KeyError):
            pass
        if self.log_:
            utils.log_system_usage('NCFS transform complete.')


        
    def __cluster_references(self, reference):
        # logging.info('Clustering reference datasets.')
        # utils.log_system_usage()
        for i, ref in enumerate(reference):
            if self.verbose_:
                print("Clustering cells in reference {}.".format(i + 1))
                # logging.info("Clustering cells in reference {}".format(i + 1))
            # utils.log_system_usage()
            sc.pp.pca(ref, **self.pca_kws)
            sc.pp.neighbors(ref, **self.neighbor_kws)
            if self.cluster_col is not None:
                print(f"Using provided cell labels in {self.cluster_col}.")
                if self.cluster_col not in ref.obs.columns:
                    raise ValueError(f"Provided cluster column {self.cluster_col} "\
                                      "not found in observation data.")
                self.cluster_col_ = self.cluster_col
            else:
                if self.clustering == 'louvain':
                    sc.tl.louvain(ref, **self.cluster_kws)
                    self.cluster_col_ = 'louvain'
                elif self.clustering == 'leiden':
                    sc.tl.leiden(ref, **self.cluster_kws)
                    self.cluster_col_ = 'leiden'
        if self.log_:
            utils.log_system_usage("Clustered reference datasets.")
        return reference
        # logging.info('Cells clustered')
        # utils.log_system_usage()

    def select_cells(self, adata, label_col, method='submodular',
                     selector=apricot.FacilityLocationSelection,
                     use_rep='X',
                     by_cluster=False, stratified=True):
        """
        Select cells to train NCFS weights on.

        Parameters
        ----------
        adata : sc.AnnData
            Annotated dataframe containing cell labels and expression values.
        label_col : str
            Column in `adata.obs` containing labels to use during NCFS.
        method : str, optional
            Method to select training cells. Possible values are 'submodular' 
            and 'random'. By default 'submodular', and sobmodular optimization
            will be used to find the "best" cells to train on.
        selector : apricot.Function, optional
            Sub-optimal optimizer function from `apricot`. Default is
            `apricot.MaxCoverageSelection`. 
        by_cluster : bool, optional
            Whether to perform submodular optimization on a per cluster basis.
            Otherwise perform on the whole dataset with labels provided. By
            default true.
        stratified : bool, optional
            Whether to select cells in a stratified manner. By default False,
            and for `by_cluster` submodular optimization, an equal number of
            cells from each cluster will be chosen. Otherwise, a number
            proportional to the label prevalence will be chosen.

        Returns
        -------
        (X_train, y_train) : (np.ndarray, np.ndarray)
            A tuple of the data matrix X and observation labels y to be used
            during NCFS training.
        """
        if use_rep == 'X':
            X = adata.X
        else:
            if use_rep not in adata.obsm.keys():
                raise KeyError(f"Data representation {use_rep} not found.")
            X = adata.obsm[use_rep]
        y = adata.obs[label_col]
        if method == 'submodular':
            if self.verbose_:
                print('Selecting training cells using submodular optimization...')
            if by_cluster:
                if self.verbose_:
                    print('Selecting cells for each cluster individually...')
                labels, counts = np.unique(adata.obs[label_col].sort_values(),
                                           return_counts=True)
                train_X = []
                train_y = []
                for label, count in zip(labels, counts):
                    label_idxs = np.where(y == label)[0]
                    subset = X[label_idxs, :]
                    D = utils.distance_matrix(subset, self.neighbor_kws['metric'],
                                              self.neighbor_kws['metric_kwds'])
                    n_samples = int(X.shape[0] / len(labels) * self.train_size)
                    # will have to check to see if n_samples > count
                    if stratified:
                        n_samples = int(count * self.train_size)
                    if n_samples < subset.shape[0]:
                        model = selector(n_samples, metric='precomputed')
                        X = model.fit_transform(D)
                        train_X.append(X)
                        train_y.append([label] * X.shape[0])
                    else:
                        msg = "Number of samples to select exceeds number of "\
                              "cells in provided cluster. Selecting all " \
                              "samples in cluster {}".format(label)
                        warnings.warn(msg)
                        train_X.append(subset)
                        train_y.append([label] * subset.shape[0])
                    if self.verbose_:
                        print(f"cluster {label} size: {count}, train_size: {train_X[-1].shape[0]}")
<<<<<<< HEAD
                    
                train_X = np.vstack(train_X)
                train_y = np.hstack(train_y)
            else:
                if self.verbose_:
                    print('Selecting cells over entire dataset...')
                select_model = selector(int(X.shape[0] * self.train_size),
                                        metric='precomputed')
                D = utils.distance_matrix(X, self.neighbor_kws['metric'],
                                          self.neighbor_kws['metric_kwds'])
                train_X, train_y = select_model.fit_transform(D, y)
=======
                    utils.assign_selected(adata, model.ranking, adata_subset)
                train_X = np.vstack(train_X)
                train_y = np.hstack(train_y)
            else:
                model = selector(int(adata.shape[0] * self.train_size),
                                 metric='precomputed')
                D = utils.distance_matrix(adata, self.neighbor_kws['metric'],
                                          self.neighbor_kws['metric_kwds'])
                train_X, train_y = model.fit_transform(D,
                                                    adata.obs[label_col].values)
                utils.assign_selected(adata, model.ranking)
>>>>>>> 46d07fa1
                if self.verbose_:
                    print("Selected {} cells".format(train_X.shape[0]))
                    labels, counts = np.unique(train_y, return_counts=True)
                    for label, count in zip(labels, counts):
                        print(f"cluster {label} size: {count}")
        elif method == 'random':
            if self.verbose_:
                print('Randomly selecting training cells.')
            if stratified:
                stratified = adata.obs[label_col].values
            split = StratifiedShuffleSplit(n_splits=1,
                                           train_size=self.train_size)
            train_idxs, __ = next(split.split(adata.X,
                                              adata.obs[label_col].values))
            train_X = adata.X[train_idxs, :]
            train_y = adata.obs[label_col].values[train_idxs]
            utils.assign_selected(adata, train_idxs)
        elif method == 'centroid':
            if self.verbose_:
                print("Collapsing cells down to their centroids")
            if use_rep != 'X':
                warnings.warn("`centroid` was passed to `select_cells()`, but "
                              "`use_rep` was not set to X. As ncfs finds "
                              "informative features, data matrix `X` was used.")
            train_X = []
            train_y = []
            for label in np.unique(adata.obs[label_col]):
                cluster_X = adata[adata.obs[label_col] == label].X
                train_X.append(cluster_X.median(axis=0))
                train_y.append([label])
        elif method == 'centroid_knn':
            train_X = []
            train_y = []
            for label in np.unique(adata.obs[label_col]):
                cluster_X = adata[adata.obs[label_col] == label].X
                centroid = cluster_X.median(axis=0)
                distances = spatial.distance.cdist(cluster_X, centroid)
                nearest = 
        else:
            raise NotImplementedError(f"No support for method {method}. "\
                                      "Supported methods are 'submodular' and "\
                                      "random'.")
        if self.log_:
            utils.log_system_usage('After cell selection.')
        return train_X, train_y

    def __ncfs_fit(self, reference, scaler):
        # no previous clustering provided, cluster using louvain or leiden
        weights = np.zeros((len(reference), reference[0].shape[1]))
        for i, ref in enumerate(reference):
            X_train = ref.X
            y_train = ref.obs[self.cluster_col_].values
            if self.subsample:
                X_train, y_train = self.select_cells(ref,
                                                     self.cluster_col_,
                                                     **self.subsample_kws)
            if self.verbose_:
                print(f"Training NCFS on {X_train.shape[0]} samples out of "+\
                        f"{ref.shape[0]}")
            X_train = scaler.transform(X_train)
            # fit gene weights using control dataset
            if self.verbose_:
                start = time.time()
                print(f"Starting NCFS gradient ascent for dataset {i + 1}/{len(reference)}")

            # logging.info(f"Starting NCFS gradient ascent for dataset {i + 1}")
            # utils.log_system_usage()
            y_train, __ = utils.format_labels(y_train)
            model = ncfs.NCFS(**self.ncfs_kws)
            model.fit(X_train, y_train, sample_weights='balanced')
            weights[i, :] = model.coef_
            # logging.info(msg)
            if self.verbose_:
                msg = "Dataset {} NCFS complete: {} to convergence".format(i+1, 
                              utils.ftime(time.time() - start))
                print(msg)
        model.coef_ = np.max(weights, axis=0)
        if self.log_:
            utils.log_system_usage('After NCFS fitting.')
        return model, weights


<|MERGE_RESOLUTION|>--- conflicted
+++ resolved
@@ -555,20 +555,7 @@
                         train_y.append([label] * subset.shape[0])
                     if self.verbose_:
                         print(f"cluster {label} size: {count}, train_size: {train_X[-1].shape[0]}")
-<<<<<<< HEAD
-                    
-                train_X = np.vstack(train_X)
-                train_y = np.hstack(train_y)
-            else:
-                if self.verbose_:
-                    print('Selecting cells over entire dataset...')
-                select_model = selector(int(X.shape[0] * self.train_size),
-                                        metric='precomputed')
-                D = utils.distance_matrix(X, self.neighbor_kws['metric'],
-                                          self.neighbor_kws['metric_kwds'])
-                train_X, train_y = select_model.fit_transform(D, y)
-=======
-                    utils.assign_selected(adata, model.ranking, adata_subset)
+                    utils.assign_selected(adata, model.ranking, subset_idxs)
                 train_X = np.vstack(train_X)
                 train_y = np.hstack(train_y)
             else:
@@ -579,7 +566,6 @@
                 train_X, train_y = model.fit_transform(D,
                                                     adata.obs[label_col].values)
                 utils.assign_selected(adata, model.ranking)
->>>>>>> 46d07fa1
                 if self.verbose_:
                     print("Selected {} cells".format(train_X.shape[0]))
                     labels, counts = np.unique(train_y, return_counts=True)
